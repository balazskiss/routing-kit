import Engine
<<<<<<< HEAD
// TODO: mv
@_exported import enum Engine.HTTPMethod

extension Droplet: Responder {
=======

extension Droplet: HTTPResponder {
>>>>>>> 321ed238
    /**
        Returns a response to the given request

        - parameter request: received request
        - throws: error if something fails in finding response
        - returns: response if possible
    */
<<<<<<< HEAD
    public func respond(to request: Request) throws -> Response {
        log.info("\(request.method) \(request.uri.path)")
=======
    public func respond(to request: HTTPRequest) throws -> HTTPResponse {
        log.info("\(request.method) \(request.uri.path ?? "/")")
>>>>>>> 321ed238

        var responder: HTTPResponder
        let request = request

        /*
         The HEAD method is identical to GET.

         https://tools.ietf.org/html/rfc2616#section-9.4
         */
        let originalMethod = request.method
        if case .head = request.method {
            request.method = .get
        }


        // Check in routes
        if let handler = router.route(request) {
            responder = handler
        } else if let fileHander = self.checkFileSystem(for: request) {
            responder = fileHander
        } else {
            // Default not found handler
<<<<<<< HEAD
            responder = Request.Handler { _ in
                let normal: [HTTPMethod] = [.get, .post, .put, .patch, .delete]
=======
            responder = HTTPRequest.Handler { _ in
                let normal: [Method] = [.get, .post, .put, .patch, .delete]
>>>>>>> 321ed238

                if normal.contains(request.method) {
                    throw Abort.notFound
                } else if case .options = request.method {
                    return HTTPResponse(status: .ok, headers: [
                        "Allow": "OPTIONS"
                    ])
                } else {
                    return HTTPResponse(status: .notImplemented)
                }
            }
        }

        // Loop through middlewares in order
        responder = self.globalMiddleware.chain(to: responder)

        var response: HTTPResponse
        do {
            response = try responder.respond(to: request)

            if response.headers["Content-Type"] == nil {
                log.warning("Response had no 'Content-Type' header.")
            }
        } catch {
            var error = "Server Error: \(error)"
            if config.environment == .production {
                error = "Something went wrong"
            }
            response = HTTPResponse(status: .internalServerError, body: error.bytes)
        }

        response.headers["Server"] = "Vapor \(Vapor.VERSION)"

        /**
         The server MUST NOT return a message-body in the response for HEAD.

         https://tools.ietf.org/html/rfc2616#section-9.4
         */
        if case .head = originalMethod {
            // TODO: What if body is set to chunked¿?
            response.body = .data([])
        }
        
        return response
    }
}<|MERGE_RESOLUTION|>--- conflicted
+++ resolved
@@ -1,13 +1,9 @@
 import Engine
-<<<<<<< HEAD
+
 // TODO: mv
 @_exported import enum Engine.HTTPMethod
 
-extension Droplet: Responder {
-=======
-
 extension Droplet: HTTPResponder {
->>>>>>> 321ed238
     /**
         Returns a response to the given request
 
@@ -15,13 +11,8 @@
         - throws: error if something fails in finding response
         - returns: response if possible
     */
-<<<<<<< HEAD
-    public func respond(to request: Request) throws -> Response {
+    public func respond(to request: HTTPRequest) throws -> HTTPResponse {
         log.info("\(request.method) \(request.uri.path)")
-=======
-    public func respond(to request: HTTPRequest) throws -> HTTPResponse {
-        log.info("\(request.method) \(request.uri.path ?? "/")")
->>>>>>> 321ed238
 
         var responder: HTTPResponder
         let request = request
@@ -44,13 +35,8 @@
             responder = fileHander
         } else {
             // Default not found handler
-<<<<<<< HEAD
-            responder = Request.Handler { _ in
+            responder = HTTPRequest.Handler { _ in
                 let normal: [HTTPMethod] = [.get, .post, .put, .patch, .delete]
-=======
-            responder = HTTPRequest.Handler { _ in
-                let normal: [Method] = [.get, .post, .put, .patch, .delete]
->>>>>>> 321ed238
 
                 if normal.contains(request.method) {
                     throw Abort.notFound
