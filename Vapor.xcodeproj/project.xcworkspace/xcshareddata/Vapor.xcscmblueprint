{
  "DVTSourceControlWorkspaceBlueprintPrimaryRemoteRepositoryKey" : "52AFDBC9624F22D94526E36BBEE271C6D7FC65D3",
  "DVTSourceControlWorkspaceBlueprintWorkingCopyRepositoryLocationsKey" : {

  },
  "DVTSourceControlWorkspaceBlueprintWorkingCopyStatesKey" : {
<<<<<<< HEAD
    "23A93BD79D6F4162360D9B57530A0BAC7A3E8EEA" : 0,
    "901D39F10963DCBC990E02C949E08901C0DDB8E3" : 0,
    "F1BC52561A710CF215ADD0AA3A71C2520A285287" : 0,
=======
    "8D2296B3978D73F29F92A5319CC4250CE078B90B" : 0,
    "901D39F10963DCBC990E02C949E08901C0DDB8E3" : 0,
    "F1BC52561A710CF215ADD0AA3A71C2520A285287" : 0,
    "23A93BD79D6F4162360D9B57530A0BAC7A3E8EEA" : 0,
    "1E72C4C11736864B9AA36A7CE5A7583666A1B027" : 0,
    "52AFDBC9624F22D94526E36BBEE271C6D7FC65D3" : 0,
>>>>>>> 809a0da5
    "AB3B39DF79E140C049FAA89F0028F2088162E212" : 0,
    "4A88C7F5F6EA13C3C2A03CD1950D7F655F1E4F26" : 0,
<<<<<<< HEAD
    "10A2CB6C4392F0E306FF8D509BE5E88232276EA4" : 0,
    "52AFDBC9624F22D94526E36BBEE271C6D7FC65D3" : 0,
=======
    "287F3CCB1287376788CD8C8A6441419AFFC4A554" : 0,
    "10A2CB6C4392F0E306FF8D509BE5E88232276EA4" : 0,
    "48D51A061B4CAA12BB1778714EEA3375428E1708" : 0,
>>>>>>> 809a0da5
    "704B817219E4CBC31AA92368EF54A4E2835A8C3D" : 0
  },
  "DVTSourceControlWorkspaceBlueprintIdentifierKey" : "39AAAEBF-7F2A-4022-8479-642518A2457C",
  "DVTSourceControlWorkspaceBlueprintWorkingCopyPathsKey" : {
<<<<<<< HEAD
    "23A93BD79D6F4162360D9B57530A0BAC7A3E8EEA" : "vapor\/Packages\/Strand-1.1.0\/",
    "901D39F10963DCBC990E02C949E08901C0DDB8E3" : "vapor\/Packages\/InterchangeData-0.4.3\/",
    "F1BC52561A710CF215ADD0AA3A71C2520A285287" : "vapor\/Packages\/Data-0.4.9\/",
    "AB3B39DF79E140C049FAA89F0028F2088162E212" : "vapor\/Packages\/CryptoEssentials-0.2.0\/",
    "287F3CCB1287376788CD8C8A6441419AFFC4A554" : "vapor\/Packages\/HMAC-0.2.2\/",
    "4A88C7F5F6EA13C3C2A03CD1950D7F655F1E4F26" : "vapor\/Packages\/SHA1-0.2.1\/",
    "10A2CB6C4392F0E306FF8D509BE5E88232276EA4" : "vapor\/Packages\/String-0.4.3\/",
    "52AFDBC9624F22D94526E36BBEE271C6D7FC65D3" : "vapor\/",
=======
    "8D2296B3978D73F29F92A5319CC4250CE078B90B" : "vapor\/Packages\/C7-0.2.0\/",
    "901D39F10963DCBC990E02C949E08901C0DDB8E3" : "vapor\/Packages\/InterchangeData-0.4.2\/",
    "F1BC52561A710CF215ADD0AA3A71C2520A285287" : "vapor\/Packages\/Data-0.4.8\/",
    "23A93BD79D6F4162360D9B57530A0BAC7A3E8EEA" : "vapor\/Packages\/Strand-1.1.0\/",
    "1E72C4C11736864B9AA36A7CE5A7583666A1B027" : "vapor\/Packages\/SHA2-0.1.0\/",
    "52AFDBC9624F22D94526E36BBEE271C6D7FC65D3" : "vapor\/",
    "AB3B39DF79E140C049FAA89F0028F2088162E212" : "vapor\/Packages\/CryptoEssentials-0.2.0\/",
    "4A88C7F5F6EA13C3C2A03CD1950D7F655F1E4F26" : "vapor\/Packages\/SHA1-0.2.1\/",
    "287F3CCB1287376788CD8C8A6441419AFFC4A554" : "vapor\/Packages\/HMAC-0.2.1\/",
    "10A2CB6C4392F0E306FF8D509BE5E88232276EA4" : "vapor\/Packages\/String-0.4.3\/",
    "48D51A061B4CAA12BB1778714EEA3375428E1708" : "vapor\/Packages\/CryptoKitten-0.1.3\/",
>>>>>>> 809a0da5
    "704B817219E4CBC31AA92368EF54A4E2835A8C3D" : "vapor\/Packages\/OperatingSystem-0.4.2\/"
  },
  "DVTSourceControlWorkspaceBlueprintNameKey" : "Vapor",
  "DVTSourceControlWorkspaceBlueprintVersion" : 204,
  "DVTSourceControlWorkspaceBlueprintRelativePathToProjectKey" : "Vapor.xcodeproj",
  "DVTSourceControlWorkspaceBlueprintRemoteRepositoriesKey" : [
    {
      "DVTSourceControlWorkspaceBlueprintRemoteRepositoryURLKey" : "https:\/\/github.com\/Zewo\/String.git",
      "DVTSourceControlWorkspaceBlueprintRemoteRepositorySystemKey" : "com.apple.dt.Xcode.sourcecontrol.Git",
      "DVTSourceControlWorkspaceBlueprintRemoteRepositoryIdentifierKey" : "10A2CB6C4392F0E306FF8D509BE5E88232276EA4"
    },
    {
      "DVTSourceControlWorkspaceBlueprintRemoteRepositoryURLKey" : "https:\/\/github.com\/CryptoKitten\/SHA2.git",
      "DVTSourceControlWorkspaceBlueprintRemoteRepositorySystemKey" : "com.apple.dt.Xcode.sourcecontrol.Git",
      "DVTSourceControlWorkspaceBlueprintRemoteRepositoryIdentifierKey" : "1E72C4C11736864B9AA36A7CE5A7583666A1B027"
    },
    {
      "DVTSourceControlWorkspaceBlueprintRemoteRepositoryURLKey" : "https:\/\/github.com\/ketzusaka\/Strand",
      "DVTSourceControlWorkspaceBlueprintRemoteRepositorySystemKey" : "com.apple.dt.Xcode.sourcecontrol.Git",
      "DVTSourceControlWorkspaceBlueprintRemoteRepositoryIdentifierKey" : "23A93BD79D6F4162360D9B57530A0BAC7A3E8EEA"
    },
    {
      "DVTSourceControlWorkspaceBlueprintRemoteRepositoryURLKey" : "https:\/\/github.com\/qutheory\/HMAC.git",
      "DVTSourceControlWorkspaceBlueprintRemoteRepositorySystemKey" : "com.apple.dt.Xcode.sourcecontrol.Git",
      "DVTSourceControlWorkspaceBlueprintRemoteRepositoryIdentifierKey" : "287F3CCB1287376788CD8C8A6441419AFFC4A554"
    },
    {
      "DVTSourceControlWorkspaceBlueprintRemoteRepositoryURLKey" : "https:\/\/github.com\/qutheory\/SHA1.git",
      "DVTSourceControlWorkspaceBlueprintRemoteRepositorySystemKey" : "com.apple.dt.Xcode.sourcecontrol.Git",
      "DVTSourceControlWorkspaceBlueprintRemoteRepositoryIdentifierKey" : "4A88C7F5F6EA13C3C2A03CD1950D7F655F1E4F26"
    },
    {
      "DVTSourceControlWorkspaceBlueprintRemoteRepositoryURLKey" : "github.com:qutheory\/vapor.git",
      "DVTSourceControlWorkspaceBlueprintRemoteRepositorySystemKey" : "com.apple.dt.Xcode.sourcecontrol.Git",
      "DVTSourceControlWorkspaceBlueprintRemoteRepositoryIdentifierKey" : "52AFDBC9624F22D94526E36BBEE271C6D7FC65D3"
    },
    {
      "DVTSourceControlWorkspaceBlueprintRemoteRepositoryURLKey" : "https:\/\/github.com\/Zewo\/OS.git",
      "DVTSourceControlWorkspaceBlueprintRemoteRepositorySystemKey" : "com.apple.dt.Xcode.sourcecontrol.Git",
      "DVTSourceControlWorkspaceBlueprintRemoteRepositoryIdentifierKey" : "704B817219E4CBC31AA92368EF54A4E2835A8C3D"
    },
    {
      "DVTSourceControlWorkspaceBlueprintRemoteRepositoryURLKey" : "https:\/\/github.com\/Zewo\/InterchangeData.git",
      "DVTSourceControlWorkspaceBlueprintRemoteRepositorySystemKey" : "com.apple.dt.Xcode.sourcecontrol.Git",
      "DVTSourceControlWorkspaceBlueprintRemoteRepositoryIdentifierKey" : "901D39F10963DCBC990E02C949E08901C0DDB8E3"
    },
    {
      "DVTSourceControlWorkspaceBlueprintRemoteRepositoryURLKey" : "https:\/\/github.com\/qutheory\/CryptoEssentials.git",
      "DVTSourceControlWorkspaceBlueprintRemoteRepositorySystemKey" : "com.apple.dt.Xcode.sourcecontrol.Git",
      "DVTSourceControlWorkspaceBlueprintRemoteRepositoryIdentifierKey" : "AB3B39DF79E140C049FAA89F0028F2088162E212"
    },
    {
      "DVTSourceControlWorkspaceBlueprintRemoteRepositoryURLKey" : "https:\/\/github.com\/Zewo\/Data.git",
      "DVTSourceControlWorkspaceBlueprintRemoteRepositorySystemKey" : "com.apple.dt.Xcode.sourcecontrol.Git",
      "DVTSourceControlWorkspaceBlueprintRemoteRepositoryIdentifierKey" : "F1BC52561A710CF215ADD0AA3A71C2520A285287"
    }
  ]
}<|MERGE_RESOLUTION|>--- conflicted
+++ resolved
@@ -4,54 +4,26 @@
 
   },
   "DVTSourceControlWorkspaceBlueprintWorkingCopyStatesKey" : {
-<<<<<<< HEAD
     "23A93BD79D6F4162360D9B57530A0BAC7A3E8EEA" : 0,
     "901D39F10963DCBC990E02C949E08901C0DDB8E3" : 0,
     "F1BC52561A710CF215ADD0AA3A71C2520A285287" : 0,
-=======
-    "8D2296B3978D73F29F92A5319CC4250CE078B90B" : 0,
-    "901D39F10963DCBC990E02C949E08901C0DDB8E3" : 0,
-    "F1BC52561A710CF215ADD0AA3A71C2520A285287" : 0,
-    "23A93BD79D6F4162360D9B57530A0BAC7A3E8EEA" : 0,
     "1E72C4C11736864B9AA36A7CE5A7583666A1B027" : 0,
-    "52AFDBC9624F22D94526E36BBEE271C6D7FC65D3" : 0,
->>>>>>> 809a0da5
     "AB3B39DF79E140C049FAA89F0028F2088162E212" : 0,
-    "4A88C7F5F6EA13C3C2A03CD1950D7F655F1E4F26" : 0,
-<<<<<<< HEAD
+    "287F3CCB1287376788CD8C8A6441419AFFC4A554" : 0,
     "10A2CB6C4392F0E306FF8D509BE5E88232276EA4" : 0,
     "52AFDBC9624F22D94526E36BBEE271C6D7FC65D3" : 0,
-=======
-    "287F3CCB1287376788CD8C8A6441419AFFC4A554" : 0,
-    "10A2CB6C4392F0E306FF8D509BE5E88232276EA4" : 0,
-    "48D51A061B4CAA12BB1778714EEA3375428E1708" : 0,
->>>>>>> 809a0da5
     "704B817219E4CBC31AA92368EF54A4E2835A8C3D" : 0
   },
-  "DVTSourceControlWorkspaceBlueprintIdentifierKey" : "39AAAEBF-7F2A-4022-8479-642518A2457C",
+  "DVTSourceControlWorkspaceBlueprintIdentifierKey" : "A3D598A1-2A72-443C-9E5D-0504F0E87C4D",
   "DVTSourceControlWorkspaceBlueprintWorkingCopyPathsKey" : {
-<<<<<<< HEAD
     "23A93BD79D6F4162360D9B57530A0BAC7A3E8EEA" : "vapor\/Packages\/Strand-1.1.0\/",
     "901D39F10963DCBC990E02C949E08901C0DDB8E3" : "vapor\/Packages\/InterchangeData-0.4.3\/",
     "F1BC52561A710CF215ADD0AA3A71C2520A285287" : "vapor\/Packages\/Data-0.4.9\/",
-    "AB3B39DF79E140C049FAA89F0028F2088162E212" : "vapor\/Packages\/CryptoEssentials-0.2.0\/",
-    "287F3CCB1287376788CD8C8A6441419AFFC4A554" : "vapor\/Packages\/HMAC-0.2.2\/",
-    "4A88C7F5F6EA13C3C2A03CD1950D7F655F1E4F26" : "vapor\/Packages\/SHA1-0.2.1\/",
+    "1E72C4C11736864B9AA36A7CE5A7583666A1B027" : "vapor\/Packages\/SHA2-0.1.0\/",
+    "AB3B39DF79E140C049FAA89F0028F2088162E212" : "vapor\/Packages\/CryptoEssentials-0.2.1\/",
+    "287F3CCB1287376788CD8C8A6441419AFFC4A554" : "vapor\/Packages\/HMAC-0.3.1\/",
     "10A2CB6C4392F0E306FF8D509BE5E88232276EA4" : "vapor\/Packages\/String-0.4.3\/",
     "52AFDBC9624F22D94526E36BBEE271C6D7FC65D3" : "vapor\/",
-=======
-    "8D2296B3978D73F29F92A5319CC4250CE078B90B" : "vapor\/Packages\/C7-0.2.0\/",
-    "901D39F10963DCBC990E02C949E08901C0DDB8E3" : "vapor\/Packages\/InterchangeData-0.4.2\/",
-    "F1BC52561A710CF215ADD0AA3A71C2520A285287" : "vapor\/Packages\/Data-0.4.8\/",
-    "23A93BD79D6F4162360D9B57530A0BAC7A3E8EEA" : "vapor\/Packages\/Strand-1.1.0\/",
-    "1E72C4C11736864B9AA36A7CE5A7583666A1B027" : "vapor\/Packages\/SHA2-0.1.0\/",
-    "52AFDBC9624F22D94526E36BBEE271C6D7FC65D3" : "vapor\/",
-    "AB3B39DF79E140C049FAA89F0028F2088162E212" : "vapor\/Packages\/CryptoEssentials-0.2.0\/",
-    "4A88C7F5F6EA13C3C2A03CD1950D7F655F1E4F26" : "vapor\/Packages\/SHA1-0.2.1\/",
-    "287F3CCB1287376788CD8C8A6441419AFFC4A554" : "vapor\/Packages\/HMAC-0.2.1\/",
-    "10A2CB6C4392F0E306FF8D509BE5E88232276EA4" : "vapor\/Packages\/String-0.4.3\/",
-    "48D51A061B4CAA12BB1778714EEA3375428E1708" : "vapor\/Packages\/CryptoKitten-0.1.3\/",
->>>>>>> 809a0da5
     "704B817219E4CBC31AA92368EF54A4E2835A8C3D" : "vapor\/Packages\/OperatingSystem-0.4.2\/"
   },
   "DVTSourceControlWorkspaceBlueprintNameKey" : "Vapor",
@@ -74,14 +46,9 @@
       "DVTSourceControlWorkspaceBlueprintRemoteRepositoryIdentifierKey" : "23A93BD79D6F4162360D9B57530A0BAC7A3E8EEA"
     },
     {
-      "DVTSourceControlWorkspaceBlueprintRemoteRepositoryURLKey" : "https:\/\/github.com\/qutheory\/HMAC.git",
+      "DVTSourceControlWorkspaceBlueprintRemoteRepositoryURLKey" : "https:\/\/github.com\/CryptoKitten\/HMAC.git",
       "DVTSourceControlWorkspaceBlueprintRemoteRepositorySystemKey" : "com.apple.dt.Xcode.sourcecontrol.Git",
       "DVTSourceControlWorkspaceBlueprintRemoteRepositoryIdentifierKey" : "287F3CCB1287376788CD8C8A6441419AFFC4A554"
-    },
-    {
-      "DVTSourceControlWorkspaceBlueprintRemoteRepositoryURLKey" : "https:\/\/github.com\/qutheory\/SHA1.git",
-      "DVTSourceControlWorkspaceBlueprintRemoteRepositorySystemKey" : "com.apple.dt.Xcode.sourcecontrol.Git",
-      "DVTSourceControlWorkspaceBlueprintRemoteRepositoryIdentifierKey" : "4A88C7F5F6EA13C3C2A03CD1950D7F655F1E4F26"
     },
     {
       "DVTSourceControlWorkspaceBlueprintRemoteRepositoryURLKey" : "github.com:qutheory\/vapor.git",
@@ -99,7 +66,7 @@
       "DVTSourceControlWorkspaceBlueprintRemoteRepositoryIdentifierKey" : "901D39F10963DCBC990E02C949E08901C0DDB8E3"
     },
     {
-      "DVTSourceControlWorkspaceBlueprintRemoteRepositoryURLKey" : "https:\/\/github.com\/qutheory\/CryptoEssentials.git",
+      "DVTSourceControlWorkspaceBlueprintRemoteRepositoryURLKey" : "https:\/\/github.com\/CryptoKitten\/CryptoEssentials.git",
       "DVTSourceControlWorkspaceBlueprintRemoteRepositorySystemKey" : "com.apple.dt.Xcode.sourcecontrol.Git",
       "DVTSourceControlWorkspaceBlueprintRemoteRepositoryIdentifierKey" : "AB3B39DF79E140C049FAA89F0028F2088162E212"
     },
